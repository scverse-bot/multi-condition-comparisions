import re
import warnings
from abc import ABC, abstractmethod

import numpy as np
import pandas as pd
import scanpy as sc
<<<<<<< HEAD
import scipy
=======
import statsmodels
>>>>>>> ea89d041
import statsmodels.api as sm
from anndata import AnnData
from formulaic import model_matrix
from formulaic.model_matrix import ModelMatrix
from pydeseq2.dds import DeseqDataSet
from pydeseq2.default_inference import DefaultInference
from pydeseq2.ds import DeseqStats
from scanpy import logging
from scipy.sparse import issparse, spmatrix
from tqdm.auto import tqdm


class BaseMethod(ABC):
    """Base method for DE testing that is implemented per DE test."""

    def __init__(
        self,
        adata: AnnData,
        design: str | np.ndarray,
        mask: str | None = None,
        layer: str | None = None,
        **kwargs,
    ):
        """
        Initialize the method

        Parameters
        ----------
        adata
            AnnData object, usually pseudobulked.
        design
            Model design. Can be either a design matrix, a formulaic formula.Formulaic formula in the format 'x + z' or '~x+z'.
        mask
            A column in adata.var that contains a boolean mask with selected features.
        layer
            Layer to use in fit(). If None, use the X array.
        **kwargs
            Keyword arguments specific to the method implementation
        """
        self.adata = adata
        if mask is not None:
            self.adata = self.adata[:, self.adata.var[mask]]

        # Do some sanity checks on the input. Do them after the mask is applied.

        # Check that counts have no NaN or Inf values.
        if np.any(np.logical_or(adata.X < 0, np.isnan(self.adata.X))) or np.any(np.isinf(self.adata.X)):
            raise ValueError("Counts cannot contain negative, NaN or Inf values.")
        # Check that counts have numeric values.
        if not np.issubdtype(self.adata.X.dtype, np.number):
            raise ValueError("Counts must be numeric.")

        self._check_counts()

        self.layer = layer
        if isinstance(design, str):
            self.design = model_matrix(design, adata.obs)
        else:
            self.design = design

    def _check_count_matrix(self, array: np.ndarray | spmatrix, tolerance: float = 1e-6) -> bool:
        if issparse(array):
            if not array.data.dtype.kind == "i":
                raise ValueError("Non-zero elements of the matrix must be integers.")

            if not np.all(np.abs(array.data - np.round(array.data)) < tolerance):
                raise ValueError("Non-zero elements of the matrix must be close to integer values.")
        else:
            if not array.dtype.kind == "i" or not np.all(np.abs(array - np.round(array)) < tolerance):
                raise ValueError("Matrix must be a count matrix.")
        if (array < 0).sum() > 0:
            raise ValueError("Non.zero elements of the matrix must be postiive.")

        return True

    @property
    def variables(self):
        """Get the names of the variables used in the model definition"""
        return self.design.model_spec.variables_by_source["data"]

    @abstractmethod
    def _check_counts(self) -> bool:
        """
        Check that counts are valid for the specific method.

        Different methods may have different requirements.

        Returns
        -------
        bool
            True if counts are valid, False otherwise.
        """
        ...

    @abstractmethod
    def fit(self, **kwargs) -> None:
        """
        Fit the model

        Parameters
        ----------
        **kwargs
            Additional arguments for fitting the specific method.
        """
        ...

    @abstractmethod
    def _test_single_contrast(self, contrast, **kwargs) -> pd.DataFrame:
        ...

    def test_contrasts(self, contrasts: list[str] | dict[str, np.ndarray] | np.ndarray, **kwargs) -> pd.DataFrame:
        """
        Conduct a specific test.  Please use :method:`contrast` to build the contrasts instead of building it on your own.

        Parameters
        ----------
        contrasts:
            either a single contrast, or a dictionary of contrasts where the key is the name for that particular contrast.
            Each contrast can be either a vector of coefficients (the most general case), a string, or a some fancy DSL
            (details still need to be figured out).

            or a tuple withe three elements contrasts = ("condition", "control", "treatment")
        """
        if not isinstance(contrasts, dict):
            contrasts = {None: contrasts}
        results_list = []
        for name, contrast in contrasts.items():
            results_list.append(self._test_single_contrast(contrast, **kwargs).assign(contrast=name))

<<<<<<< HEAD
        results = pd.concat(results_list)
        results.rename(
=======
        results_df = pd.concat(results)
        results_df.rename(
>>>>>>> ea89d041
            columns={"pvalue": "pvals", "padj": "pvals_adj", "log2FoldChange": "logfoldchanges"}, inplace=True
        )

        return results_df

    def test_reduced(self, modelB: "BaseMethod") -> pd.DataFrame:
        """
        Test against a reduced model

        Parameters
        ----------
        modelB:
            the reduced model against which to test.

        Example:
        --------
        ```
        modelA = Model().fit()
        modelB = Model().fit()
        modelA.test_reduced(modelB)
        ```
        """
        raise NotImplementedError

    def cond(self, **kwargs) -> np.ndarray:
        """
        The intention is to make contrasts using this function as in glmGamPoi

        >>> res <- test_de(fit, contrast = cond(cell = "B cells", condition = "stim") - cond(cell = "B cells", condition = "ctrl"))

        Parameters
        ----------
        **kwargs

        """

        # TODO this is hacky - reach out to formulaic authors how to do this properly
        def _get_var_from_colname(colname):
            regex = re.compile(r"^.+\[T\.(.+)\]$")
            return regex.search(colname).groups()[0]

        if not isinstance(self.design, ModelMatrix):
            raise RuntimeError(
                "Building contrasts with `cond` only works if you specified the model using a "
                "formulaic formula. Please manually provide a contrast vector."
            )
        cond_dict = kwargs
        for var in self.variables:
            var_type = self.design.model_spec.encoder_state[var][0].value
            if var_type == "categorical":
                all_categories = set(self.design.model_spec.encoder_state[var][1]["categories"])
            if var in kwargs:
                if var_type == "categorical" and kwargs[var] not in all_categories:
                    raise ValueError(
                        f"You specified a non-existant category for {var}. Possible categories: {', '.join(all_categories)}"
                    )
            else:
                # fill with default values
                if var_type != "categorical":
                    cond_dict[var] = 0
                else:
                    var_cols = self.design.columns[self.design.columns.str.startswith(f"{var}[")]

                    present_categories = {_get_var_from_colname(x) for x in var_cols}
                    dropped_category = all_categories - present_categories
                    assert len(dropped_category) == 1
                    cond_dict[var] = next(iter(dropped_category))

        df = pd.DataFrame([kwargs])

        return self.design.model_spec.get_model_matrix(df)

    def contrast(self, column: str, baseline: str, group_to_compare: str) -> object:
        """Build a simple contrast for pairwise comparisons.  In the future all methods should be able to accept the output of :method:`StatsmodelsDE.contrast` but alas a big TODO."""
        return [column, baseline, group_to_compare]


class StatsmodelsDE(BaseMethod):
    """Differential expression test using a statsmodels linear regression"""

    def _check_counts(self) -> bool:
        return self._check_count_matrix(self.adata.X)

    def fit(
        self,
        regression_model: sm.OLS | sm.GLM = sm.OLS,
        **kwargs,
    ) -> None:
        """
        Fit the specified regression model.

        Parameters
        ----------
        regression_model
            A statsmodels regression model class, either OLS or GLM. Defaults to OLS.

        **kwargs
            Additional arguments for fitting the specific method. In particular, this
            is where you can specify the family for GLM.

        Example
        -------
        >>> import statsmodels.api as sm
        >>> model = StatsmodelsDE(adata, design="~condition")
        >>> model.fit(sm.GLM, family=sm.families.NegativeBinomial(link=sm.families.links.Log()))
        >>> results = model.test_contrasts(np.array([0, 1]))
        """
        self.models = []
        for var in tqdm(self.adata.var_names):
            mod = regression_model(
                sc.get.obs_df(self.adata, keys=[var], layer=self.layer)[var],
                self.design,
                **kwargs,
            )
            mod = mod.fit()
            self.models.append(mod)

    def _test_single_contrast(self, contrast, **kwargs) -> pd.DataFrame:
        res = []
        for var, mod in zip(tqdm(self.adata.var_names), self.models, strict=False):
            t_test = mod.t_test(contrast)
            res.append(
                {
                    "variable": var,
                    "pvalue": t_test.pvalue,
                    "tvalue": t_test.tvalue.item(),
                    "sd": t_test.sd.item(),
                    "logfoldchanges": t_test.effect.item(),
                    "padj": statsmodels.stats.multitest.fdrcorrection(np.array([t_test.pvalue]))[1].item(),
                }
            )
        return pd.DataFrame(res).sort_values("pvalue").set_index("variable")

    def contrast(self, column: str, baseline: str, group_to_compare: str) -> np.ndarray:
        """
        Build a simple contrast for pairwise comparisons.

        This is equivalent to

        ```
        model.cond(<column> = baseline) - model.cond(<column> = group_to_compare)
        ```
        """
        return self.cond(**{column: baseline}) - self.cond(**{column: group_to_compare})


class PyDESeq2DE(BaseMethod):
    """Differential expression test using a PyDESeq2"""

    def _check_counts(self) -> bool:
        return self._check_count_matrix(self.adata.X)

    def fit(self, **kwargs) -> pd.DataFrame:
        """
        Fit dds model using pydeseq2.

        Note: this creates its own AnnData object for downstream processing.

        Params:
        ----------
        **kwargs
            Keyword arguments specific to DeseqDataSet()
        """
        inference = DefaultInference(n_cpus=3)
        covars = self.design.columns.tolist()
        if "Intercept" not in covars:
            warnings.warn(
                "Warning: Pydeseq is hard-coded to use Intercept, please include intercept into the model", stacklevel=2
            )
        processed_covars = [col.split("[")[0] for col in covars if col != "Intercept"]
        dds = DeseqDataSet(
            adata=self.adata, design_factors=processed_covars, refit_cooks=True, inference=inference, **kwargs
        )
        # workaround code to insert design array
        des_mtx_cols = dds.obsm["design_matrix"].columns
        dds.obsm["design_matrix"] = self.design
        if dds.obsm["design_matrix"].shape[1] == len(des_mtx_cols):
            dds.obsm["design_matrix"].columns = des_mtx_cols.copy()

        dds.deseq2()
        self.dds = dds

    def _test_single_contrast(self, contrast: list[str], alpha=0.05, **kwargs) -> pd.DataFrame:
        """
        Conduct a specific test and returns a data frame

        Parameters
        ----------
        contrasts:
            list of three strings of the form
            ["variable", "tested level", "reference level"]
        alpha: p value threshold used for controlling fdr with
        independent hypothesis weighting
        kwargs: extra arguments to pass to DeseqStats()
        """
        stat_res = DeseqStats(self.dds, contrast=contrast, alpha=alpha, **kwargs)
        stat_res.summary()
        stat_res.p_values
        return pd.DataFrame(stat_res.results_df).sort_values("padj")


class EdgeRDE(BaseMethod):
    """Differential expression test using EdgeR"""

    def _check_counts(self) -> bool:
        return self._check_count_matrix(self.adata.X)

    def fit(self, **kwargs):  # adata, design, mask, layer
        """
        Fit model using edgeR.

        Note: this creates its own adata object for downstream.

        Params:
        ----------
        **kwargs
            Keyword arguments specific to glmQLFit()
        '''

        ## -- Check installations
        """
        # For running in notebook
        # pandas2ri.activate()
        # rpy2.robjects.numpy2ri.activate()

        try:
            import rpy2.robjects.numpy2ri
            import rpy2.robjects.pandas2ri
            from rpy2 import robjects as ro
            from rpy2.robjects import numpy2ri, pandas2ri
            from rpy2.robjects.conversion import localconverter
            from rpy2.robjects.packages import importr

            pandas2ri.activate()
            rpy2.robjects.numpy2ri.activate()

        except ImportError:
            raise ImportError("edger requires rpy2 to be installed. ") from None

        try:
            edger = importr("edgeR")
        except ImportError:
            raise ImportError(
                "edgeR requires a valid R installation with the following packages: " "edgeR, BiocParallel, RhpcBLASctl"
            ) from None

        ## -- Convert dataframe
        # Feature selection
        # if mask is not None:
        #    self.adata = self.adata[:,~self.adata.var[mask]]

        # Convert dataframe
        with localconverter(ro.default_converter + numpy2ri.converter):
            expr = self.adata.X if self.layer is None else self.adata.layers[self.layer]
            if issparse(expr):
                expr = expr.T.toarray()
            else:
                expr = expr.T

        expr_r = ro.conversion.py2rpy(pd.DataFrame(expr, index=self.adata.var_names, columns=self.adata.obs_names))

        # Convert to DGE
        dge = edger.DGEList(counts=expr_r, samples=self.adata.obs)

        # Run EdgeR
        logging.info("Calculating NormFactors")
        dge = edger.calcNormFactors(dge)

        logging.info("Estimating Dispersions")
        dge = edger.estimateDisp(dge, design=self.design)

        logging.info("Fitting linear model")
        fit = edger.glmQLFit(dge, design=self.design, **kwargs)

        # Save object
        ro.globalenv["fit"] = fit
        self.fit = fit

    def _test_single_contrast(self, contrast: list[str], **kwargs) -> pd.DataFrame:
        """
        Conduct test for each contrast and return a data frame

        Parameters
        ----------
        contrast:
            numpy array of integars indicating contrast
            i.e. [-1, 0, 1, 0, 0]
        """
        ## -- Check installations
        # For running in notebook
        # pandas2ri.activate()
        # rpy2.robjects.numpy2ri.activate()

        # ToDo:
        #  parse **kwargs to R function
        #  Fix mask for .fit()

        try:
            import rpy2.robjects.numpy2ri
            import rpy2.robjects.pandas2ri  # noqa: F401
            from rpy2 import robjects as ro
            from rpy2.robjects import numpy2ri, pandas2ri  # noqa: F401
            from rpy2.robjects.conversion import localconverter  # noqa: F401
            from rpy2.robjects.packages import importr

        except ImportError:
            raise ImportError("edger requires rpy2 to be installed.") from None

        try:
            importr("edgeR")
        except ImportError:
            raise ImportError(
                "edgeR requires a valid R installation with the following packages: " "edgeR, BiocParallel, RhpcBLASctl"
            ) from None

        # Convert vector to R, which drops a category like `self.design_matrix` to use the intercept for the left out.
        contrast_vec = [0] * len(self.design.columns)
        make_contrast_column_key = lambda ind: f"{contrast[0]}[T.{contrast[ind]}]"
        for index in [1, 2]:
            if make_contrast_column_key(index) in self.design.columns:
                contrast_vec[self.design.columns.to_list().index(f"{contrast[0]}[T.{contrast[index]}]")] = 1
        contrast_vec_r = ro.conversion.py2rpy(np.asarray(contrast_vec))
        ro.globalenv["contrast_vec"] = contrast_vec_r

        # Test contrast with R
        ro.r(
            """
            test = edgeR::glmQLFTest(fit, contrast=contrast_vec)
            de_res =  edgeR::topTags(test, n=Inf, adjust.method="BH", sort.by="PValue")$table
            """
        )

        # Convert results to pandas
        de_res = ro.conversion.rpy2py(ro.globalenv["de_res"])

<<<<<<< HEAD
        return de_res


class BaseTwoSampleNonParametricTest(BaseMethod):
    name: str

    def test_method(self, *args, **kwargs):
        """`test_method` must be implemented as a non-parametric, two-sample test, with an interface like `Callable[[np.ndarray, np.ndarray, ...], object]`. See e.g., https://docs.scipy.org/doc/scipy/reference/generated/scipy.stats.wilcoxon.html"""
        raise NotImplementedError(
            "`test_method` must be implemented as a non-parametric, two-sample test, with an interface like `Callable[[np.ndarray, np.ndarray, ...], object]`. See e.g., https://docs.scipy.org/doc/scipy/reference/generated/scipy.stats.wilcoxon.html"
        )

    def _check_counts(self) -> bool:
        return True  # later? is this correct?

    def fit(self):
        """`fit` method here is only provided for API completeness and does nothing."""
        warnings.warn(f"There is nothing to fit in a {self.name} test.", stacklevel=2)
        pass

    def _test_single_contrast(self, contrast, **kwargs) -> pd.DataFrame:
        res = []
        if len(contrast) != 3:
            raise ValueError("Contrast can only have three elements for Mann-Whitney U test.")
        for var in tqdm(self.adata.var_names):
            adata0 = self.adata[self.adata.obs[contrast[0]] == contrast[1], var].copy()
            adata1 = self.adata[self.adata.obs[contrast[0]] == contrast[2], var].copy()

            x0 = adata0.X if self.layer is None else adata0.layers[self.layer]
            x1 = adata1.X if self.layer is None else adata1.layers[self.layer]
            pval = self.test_method(
                x=np.asarray(x0.todense()).flatten() if scipy.sparse.issparse(x0) else x0.flatten(),
                y=np.asarray(x1.todense()).flatten() if scipy.sparse.issparse(x1) else x1.flatten(),
                **kwargs,
            ).pvalue
            mean_x0 = np.asarray(np.mean(x0, axis=0)).flatten().astype(dtype=float)
            mean_x1 = np.asarray(np.mean(x1, axis=0)).flatten().astype(dtype=float)
            res.append(
                {
                    "variable": var,
                    "pvalue": pval,
                    "fold_change": np.log(mean_x1) - np.log(mean_x0),
                }
            )
        return pd.DataFrame(res).sort_values("pvalue").set_index("variable")


class MannWhitneyUTest(BaseTwoSampleNonParametricTest):
    """Mann-Whitney U Test via scipy's :func:`~scipy.stats.mannwhitneyu`."""

    name: str = "Mann-Whitney U Test"

    def test_method(self, *args, **kwargs):
        return scipy.stats.mannwhitneyu(*args, **kwargs)


class WilcoxonTest(BaseTwoSampleNonParametricTest):
    """Wilcoxon Test via scipy's :func:`~scipy.stats.mannwhitneyu`."""

    name: str = "Wilcoxon Test"

    def test_method(self, *args, **kwargs):
        return scipy.stats.wilcoxon(*args, **kwargs)
=======
        return de_res.rename(columns={"PValue": "pvals", "logFC": "logfoldchanges", "FDR": "pvals_adj"})
>>>>>>> ea89d041
<|MERGE_RESOLUTION|>--- conflicted
+++ resolved
@@ -5,11 +5,8 @@
 import numpy as np
 import pandas as pd
 import scanpy as sc
-<<<<<<< HEAD
 import scipy
-=======
 import statsmodels
->>>>>>> ea89d041
 import statsmodels.api as sm
 from anndata import AnnData
 from formulaic import model_matrix
@@ -117,8 +114,7 @@
         ...
 
     @abstractmethod
-    def _test_single_contrast(self, contrast, **kwargs) -> pd.DataFrame:
-        ...
+    def _test_single_contrast(self, contrast, **kwargs) -> pd.DataFrame: ...
 
     def test_contrasts(self, contrasts: list[str] | dict[str, np.ndarray] | np.ndarray, **kwargs) -> pd.DataFrame:
         """
@@ -139,13 +135,8 @@
         for name, contrast in contrasts.items():
             results_list.append(self._test_single_contrast(contrast, **kwargs).assign(contrast=name))
 
-<<<<<<< HEAD
         results = pd.concat(results_list)
         results.rename(
-=======
-        results_df = pd.concat(results)
-        results_df.rename(
->>>>>>> ea89d041
             columns={"pvalue": "pvals", "padj": "pvals_adj", "log2FoldChange": "logfoldchanges"}, inplace=True
         )
 
@@ -481,7 +472,6 @@
         # Convert results to pandas
         de_res = ro.conversion.rpy2py(ro.globalenv["de_res"])
 
-<<<<<<< HEAD
         return de_res
 
 
@@ -544,7 +534,4 @@
     name: str = "Wilcoxon Test"
 
     def test_method(self, *args, **kwargs):
-        return scipy.stats.wilcoxon(*args, **kwargs)
-=======
-        return de_res.rename(columns={"PValue": "pvals", "logFC": "logfoldchanges", "FDR": "pvals_adj"})
->>>>>>> ea89d041
+        return scipy.stats.wilcoxon(*args, **kwargs)