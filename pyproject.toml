--- conflicted
+++ resolved
@@ -20,14 +20,9 @@
 urls.Home-page = "https://github.com/scverse/multi-condition-comparisons"
 dependencies = [
     "anndata",
-<<<<<<< HEAD
-    "pydeseq2",
-    "formulaic",
-=======
     "formulaic",
     "pydeseq2",
     "scanpy",
->>>>>>> 75b6de4f
     # for debug logging (referenced from the issue template)
     "session-info"
 ]
